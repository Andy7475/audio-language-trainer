altair
anki                           #for connecting to anki database
anthropic                      #for querying the Anthropic models hosted on Google Cloud
azure-cognitiveservices-speech #as google TTS does not have some voices like Persian
beautifulsoup4
fastapi
elevenlabs
genanki
google-auth
google-cloud-aiplatform
google-cloud-core
google-cloud-language
google-cloud-texttospeech
google-cloud-translate
httpx
ipykernel                       #for jupyter notebook
ipywidgets
librosa                         #for speeding up dialogue
matplotlib
mutagen
<<<<<<< HEAD
numpy
=======
>>>>>>> 6c24c7a0
pandas
proto-plus==1.24.0.dev1         # fix update bug in gcloud components update
pycountry
pydantic
pydub
plotly              #for visualizing the vocab growth   
pysnooper
pytest
python-dotenv
requests
soundfile                       #for speeding up dialogue
<<<<<<< HEAD
spacy>=3.0.0
uvicorn
flask-cors==5.0.0
=======
spacy>=3.8.0
>>>>>>> 6c24c7a0
<|MERGE_RESOLUTION|>--- conflicted
+++ resolved
@@ -18,10 +18,6 @@
 librosa                         #for speeding up dialogue
 matplotlib
 mutagen
-<<<<<<< HEAD
-numpy
-=======
->>>>>>> 6c24c7a0
 pandas
 proto-plus==1.24.0.dev1         # fix update bug in gcloud components update
 pycountry
@@ -33,10 +29,4 @@
 python-dotenv
 requests
 soundfile                       #for speeding up dialogue
-<<<<<<< HEAD
-spacy>=3.0.0
-uvicorn
-flask-cors==5.0.0
-=======
-spacy>=3.8.0
->>>>>>> 6c24c7a0
+spacy>=3.8.0